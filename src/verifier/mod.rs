use std::u128;

use crate::{ast::{Block, BlockItem, Expression, Function, Module, ResolvedType, Scope, VariableType}, error::{CompileError, EyeError}, types::Primitive};


pub fn verify(module: &Module) -> Result<(), EyeError> {
    let mut global_scope = module.clone().to_scope();
    verify_module(&mut global_scope, module)?;
    Ok(())
}

struct FunctionType {
    return_type: ResolvedType,
    args: Vec<(String, ResolvedType)>
}

fn verify_module(scope: &mut Scope, module: &Module) -> Result<(), EyeError> {
    for (_name, func) in &module.functions {
        verify_func(scope, func)?;
    }
    Ok(())
}

fn verify_func(scope: &mut Scope, func: &Function) -> Result<FunctionType, EyeError> {
    let func_type = resolve_function_type(scope, func)?;
    let mut function_scope = scope.create_function(func_type.return_type.clone());
    verify_block(&mut function_scope, &func.body)?;
    Ok(func_type)
}

fn verify_block(scope: &mut Scope, block: &Block) -> Result<(), EyeError> {
    let mut scope: Scope<'_> = scope.create_inner();

    for item in &block.items {
        let result = verify_block_item(&mut scope, item);
        if let Err(err) = result {
            return Err(err);
        }
        drop(result);
    }
    Ok(())
}

fn verify_block_item(scope: &mut Scope, item: &BlockItem) -> Result<(), EyeError> {
    match item {
        BlockItem::Block(inner_block) => verify_block(scope, &inner_block)?,
        BlockItem::Declare(name, ty, assign_val) => {
            let variable_type = match ty {
                Some(ty) => {
                    let resolved_type = scope.resolve_type(ty)?;
                    if let Some(assign_expr) = assign_val {
                        let mut var_ty = VariableType::Known(resolved_type);
                        verify_expr(scope, assign_expr, &mut var_ty)?;
                        var_ty
                    } else {
                        VariableType::Known(resolved_type)
                    }
                },
                None => { 
                    if let Some(assign_expr) = assign_val {
                        let mut var_ty = VariableType::Any;
                        verify_expr(scope, assign_expr, &mut var_ty)?;
                        var_ty
                    } else {
                        VariableType::Any
                    }
                }
            };
            scope.register_variable(name.clone(), variable_type, assign_val.is_some());
        },
        BlockItem::Assign(name, val) => {
            let (ty, _assigned) = scope.resolve_variable(name)?;
            let mut ty_clone = ty.clone();
            verify_expr(scope, val, &mut ty_clone)?;
            //TODO: HERE
        },
        BlockItem::Expression(expr) => {
            verify_expr(scope, &expr, &mut VariableType::Any)?;
        }
    }
    Ok(())
}

/// returns: wether the expected type was modified
fn verify_expr(scope: &mut Scope, expr: &Expression, expected_type: &mut VariableType) -> Result<bool, EyeError> {
    print!("Verifying expression: expected type: {:?}, expr: {:?}", expected_type, expr);
    let ty = match expr {
        Expression::Return(return_val) => {
            if let Some(expected_return_type) = scope.expected_return_type() {
                if let Some(return_expr) = return_val {
                    verify_expr(scope, return_expr, &mut VariableType::Known(expected_return_type))?;
                } else {
                    return Err(EyeError::CompileErrorNoPos(CompileError::MissingReturnValue))
                }
            }
            // a return never returns anyting from the expression itself because it exits the function
            VariableType::Known(ResolvedType::Primitive(Primitive::Void))
        },
        Expression::IntLiteral(int_literal) => {
            if let Some(int_type) = int_literal.ty {
                VariableType::Known(ResolvedType::Primitive(Primitive::Integer(int_type)))
            } else {
                int_literal.as_variable_type()
            }
        },
        Expression::FloatLiteral(float_literal) => {
            if let Some(float_type) = float_literal.ty {
                VariableType::Known(ResolvedType::Primitive(Primitive::Float(float_type)))
            } else {
                match expected_type {
                    VariableType::Known(ResolvedType::Primitive(Primitive::Float(float_type))) => {
                        if float_literal.fits_into_type(float_type) {
                            VariableType::Known(ResolvedType::Primitive(Primitive::Float(*float_type)))
                        } else {
                            return Err(EyeError::CompileErrorNoPos(CompileError::FloatLiteralOutOfRange))
                        }
                    },
                    VariableType::Float(_) | VariableType::Any => {
                        VariableType::Float(float_literal.clone())
                    },
                    _ => return Err(EyeError::CompileErrorNoPos(CompileError::UnexpectedType)),
                }
            }
        },
        Expression::StringLiteral(_) => VariableType::Known(ResolvedType::Primitive(Primitive::String)),
        Expression::BoolLiteral(_) => VariableType::Known(ResolvedType::Primitive(Primitive::Bool)),
        Expression::Variable(name) => {
            let (var_type, assigned) = scope.resolve_variable(name)?;   //TODO: var_type could be updated based on expected type here
            if !assigned {
                eprintln!("Tried to use a variable that could be unassigned"); //TODO: turn this into a hard error when assigned check is complete
                //return Err(EyeError::CompileErrorNoPos(CompileError::UseOfUnassignedVariable));
            }
            let mut new_var_type = None;
            match var_type {
                VariableType::Any => {
                    if *expected_type != VariableType::Any {
                        new_var_type = Some(expected_type.clone());
                    }
                },
                VariableType::Float(lit) => {
                    if let VariableType::Known(ResolvedType::Primitive(Primitive::Float(float_type))) = expected_type {
                        if lit.fits_into_type(float_type) {
                            new_var_type = Some(expected_type.clone());
                        } else {
                            return Err(EyeError::CompileErrorNoPos(CompileError::FloatLiteralOutOfRange));
                        }
                    }
                },
                VariableType::Integer(val, sign) => {
                    if let VariableType::Known(ResolvedType::Primitive(Primitive::Integer(int_type))) = expected_type {
                        if *val <= if *sign { int_type.min_val() } else { int_type.max_val() } {
                            new_var_type = Some(expected_type.clone());
                        } else {
                            return Err(EyeError::CompileErrorNoPos(CompileError::IntLiteralOutOfRange));
                        }
                    }
                },
                VariableType::Known(_) => ()
            }
            if let Some(new_var_type) = new_var_type {
                new_var_type
            } else {
                var_type.clone()
            }
<<<<<<< HEAD
=======
            var_type_clone
        },
        Expression::If(condition, then_block, else_block) => {
            verify_expr(scope, &condition, &mut VariableType::Known(ResolvedType::Primitive(Primitive::Bool)))?;
            verify_block(scope, &then_block)?;
            if let Some(else_block) = else_block {
                verify_block(scope, else_block)?;
            }
            VariableType::Known(ResolvedType::Primitive(Primitive::Void))
>>>>>>> 2f424f38
        }
    };
    let new_expected_type: Option<VariableType> = match expected_type {
        VariableType::Any => Some(ty),
        VariableType::Integer(unsigned_val, sign) => {
            match ty {
                VariableType::Integer(found_unsigned_val, found_sign) => Some(VariableType::Integer(u128::max(*unsigned_val, found_unsigned_val), *sign | found_sign)), // both expected and found are variable integer types, always take bigger value
                _ => return Err(EyeError::CompileErrorNoPos(CompileError::UnexpectedType))
            }
        },
        VariableType::Float(_literal) => {
            match ty {
                VariableType::Float(_found_literal) => None, //don't change max value information right now //TODO: float range type checking
                _ => return Err(EyeError::CompileErrorNoPos(CompileError::UnexpectedType))
            }
        },
        VariableType::Known(expected) => {  // the expected type is precisely known
            match expected {
                ResolvedType::Primitive(Primitive::Integer(expected_int_type)) => {   // an integer type is expected
                    match ty {
                        VariableType::Integer(val, sign) => {       // a dynamic integer type was provided, check size constraints of expected type and continue
                            if sign && !expected_int_type.is_signed() || val > expected_int_type.max_val() {
                                return Err(EyeError::CompileErrorNoPos(CompileError::IntLiteralOutOfRange))
                            }
                            // if the new value would fit into the integer type, proceed
                            None
                        },
                        VariableType::Known(ResolvedType::Primitive(Primitive::Integer(found_int_type))) => {    // the provided value is also a concrete integer type, only continue if they match
                            if *expected_int_type != found_int_type {
                                return Err(EyeError::CompileErrorNoPos(CompileError::UnexpectedType))
                            }
                            None
                        }
                        _ => return Err(EyeError::CompileErrorNoPos(CompileError::UnexpectedType))
                    }
                },
                ResolvedType::Primitive(Primitive::Float(expected_float_type)) => {   // an float type is expected
                    match ty {
                        VariableType::Float(found_literal) => {       // a dynamic float type was provided, check size constraints of expected type and continue  //TODO: size constraints not yet implemented
                            if !found_literal.fits_into_type(expected_float_type) {
                                return Err(EyeError::CompileErrorNoPos(CompileError::IntLiteralOutOfRange))
                            }
                            // if the new value would fit into the float type, proceed
                            None
                        },
                        VariableType::Known(ResolvedType::Primitive(Primitive::Float(found_float_type))) => {    // the provided value is also a concrete integer type, only continue if they match
                            if *expected_float_type != found_float_type {
                                return Err(EyeError::CompileErrorNoPos(CompileError::UnexpectedType))
                            }
                            None
                        }
                        _ => return Err(EyeError::CompileErrorNoPos(CompileError::UnexpectedType))
                    }
                },
                _ => {
                    match ty {
                        VariableType::Any => unreachable!(), // an expression should never contain an any type (for now)
                        VariableType::Known(found_type) => {
                            if *expected == found_type {  // if the type of the expression is also known, proceed if they match
                                None
                            } else {
                                return Err(EyeError::CompileErrorNoPos(CompileError::UnexpectedType))
                            }
                        },
                        _ => return Err(EyeError::CompileErrorNoPos(CompileError::UnexpectedType))      // not matching
                    }
                }
            }
        }
    };
    if let Some(new) = new_expected_type {
        println!("   ... new type: {:?}", new);
        *expected_type = new;
        Ok(true)
    } else {
        println!("   ... unchanged");
        Ok(false)
    }
}

fn resolve_function_type(scope: &Scope, func: &Function) -> Result<FunctionType, EyeError> {
    let return_type = scope.resolve_type(&func.return_type)?;
    let mut args = Vec::with_capacity(func.args.len());
    for (name, ty) in &func.args {
        args.push((name.clone(), scope.resolve_type(ty)?));
    }
    Ok(FunctionType{return_type, args})
}

/*fn resolve_function_type_by_name<'a>(scope: &'a Scope, name: &str) -> Result<(FunctionType, Function), EyeError> {
    let func = scope.resolve_function(name)?.clone();
    
    Ok((resolve_function_type(scope, &func)?, func))
}*/<|MERGE_RESOLUTION|>--- conflicted
+++ resolved
@@ -162,9 +162,6 @@
             } else {
                 var_type.clone()
             }
-<<<<<<< HEAD
-=======
-            var_type_clone
         },
         Expression::If(condition, then_block, else_block) => {
             verify_expr(scope, &condition, &mut VariableType::Known(ResolvedType::Primitive(Primitive::Bool)))?;
@@ -173,7 +170,6 @@
                 verify_block(scope, else_block)?;
             }
             VariableType::Known(ResolvedType::Primitive(Primitive::Void))
->>>>>>> 2f424f38
         }
     };
     let new_expected_type: Option<VariableType> = match expected_type {
