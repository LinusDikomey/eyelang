
struct Vector3 {
    x f32,
    y f32,
    z f32
}

yeet :: {

<<<<<<< HEAD
main :: i32 {
    a := 3;
    ret a;
=======
>>>>>>> 7f6741e7
}

main :: u8 {
    a := 4;
    a = 256;
    ret a;
}<|MERGE_RESOLUTION|>--- conflicted
+++ resolved
@@ -7,12 +7,6 @@
 
 yeet :: {
 
-<<<<<<< HEAD
-main :: i32 {
-    a := 3;
-    ret a;
-=======
->>>>>>> 7f6741e7
 }
 
 main :: u8 {
